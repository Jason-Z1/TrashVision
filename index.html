<!DOCTYPE html>
<html lang="en">

<head>
   <meta charset="UTF-8">
   <meta name="viewport" content="width=device-width, initial-scale=1.0">
   <title>Gaia's Guardians</title>
   <link rel="stylesheet" href="./resources/styles/styles.css">
   <script crossorigin src="https://unpkg.com/react@18/umd/react.development.js"></script>
   <script crossorigin src="https://unpkg.com/react-dom@18/umd/react-dom.development.js"></script>
   <script src="https://unpkg.com/babel-standalone@6/babel.min.js"></script>
</head>

<body>
   <div id="root"> 
      <!--Buttons go in here-->
   </div>
   <div id="fact-bar"></div>
<<<<<<< HEAD
   
=======

>>>>>>> 47334855
   <script type="text/babel" src="./resources/script/script.js"></script>
   <div class="image-right-wrapper">
      <img src="resources/Images/GreekGoddess.png" class="slideUp" />
   </div>
   <div class="typewriter-section">

      <div class="camera-section" id="cameraSection" aria-hidden="true">
         <video id="webcam" autoplay playsinline class="webcam-video"></video>
         <div class="controls">
            <button id="snapshotBtn" class="btn btn-primary">Take Snapshot</button>
         </div>
         <canvas id="snapshotCanvas" class="snapshot-canvas" style="display:none;"></canvas>
         <img id="snapshotImage" class="snapshot-image" alt="Snapshot result" />
      </div>
   </div>

   <div class="side-image right" aria-hidden="true">
      <img src="./Images/GreekGoddessClean.png" alt="Greek goddess">
   </div>

</body>

</html><|MERGE_RESOLUTION|>--- conflicted
+++ resolved
@@ -16,11 +16,8 @@
       <!--Buttons go in here-->
    </div>
    <div id="fact-bar"></div>
-<<<<<<< HEAD
-   
-=======
 
->>>>>>> 47334855
+
    <script type="text/babel" src="./resources/script/script.js"></script>
    <div class="image-right-wrapper">
       <img src="resources/Images/GreekGoddess.png" class="slideUp" />
