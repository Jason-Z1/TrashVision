--- conflicted
+++ resolved
@@ -30,16 +30,6 @@
            </div>
            <div class="preview-section">
            <div id="cameraContainer" class="camera-preview-container" style="position:relative;">
-<<<<<<< HEAD
-              <img src="Images/vines_bottom.png" class="vines-bottom" alt="Vines Bottom">
-              <img src="Images/vines_bottom.png" class="vines-top" alt="Vines Top">
-              <video id="videoStream" autoplay playsinline class="video-stream"></video>
-           </div>
-           <div id="capturedContainer" class="captured-image-container" style="display: none;">
-             <img id="capturedImage" class="captured-image" alt="Captured snapshot" />
-           </div>
-           <div id="resultsContainer" style="display:none;"></div>
-=======
                  
               <img src="Images/vines_bottom.png" class="vines-bottom" alt="Vines Bottom">
               <img src="Images/vines_bottom.png" class="vines-top" alt="Vines Top">
@@ -56,7 +46,6 @@
               </div>
               
              
->>>>>>> 750ea243
            </div>
            <div class="image-right-wrapper">
               <img src="Images/GreekGodess left side.png" class="slideUp" alt="Greek Goddess Left" />
