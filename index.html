<!DOCTYPE html>
<html lang="en">

<head>
   <meta charset="UTF-8">
   <meta name="viewport" content="width=device-width, initial-scale=1.0">
   <title>Go Gaia</title>
   <link rel="stylesheet" href="./resources/styles/styles.css">
</head>

<body>
   <div class="app">
      <div class="main-container">
         <div class="title-row">
            <img src="Images/earth picture.png" class="title-icon left" alt="Earth recycling icon left" />
            <h1 class="app-title">Go Gaia</h1>
            <img src="Images/earth picture.png" class="title-icon right" alt="Earth recycling icon right" />
         </div>
         <p class="app-subtitle">The Planet is Waiting. The Time is Now.</p>

         <!-- Camera + Goddess Row (centered camera, goddess images left and right) -->
         <div class="preview-row">
           <div class="image-left-wrapper">
<<<<<<< HEAD
              <figure class="goddess-figure">
                 <img src="Images/GreekGoddess.png" class="slideUp" alt="Greek Goddess Right" />
                 <figcaption class="goddess-caption">Goddess of Earth</figcaption>
              </figure>
=======
              <img src="Images/Goddess.png" class="slideUp" alt="Greek Goddess Right" />
>>>>>>> 9f88b723
           </div>
           <div class="preview-section">
           <div id="cameraContainer" class="camera-preview-container" style="position:relative;">
              <video id="videoStream" autoplay playsinline class="video-stream"></video>
              <img src="Images/vines_bottom.png" class="vines-bottom" alt="Vines Bottom">
              <img src="Images/vines_bottom.png" class="vines-top" alt="Vines Top">
              <!-- Prediction panel moved inside camera container so it can fill the entire camera box -->
              <div id="predictionPanel" class="prediction-panel" style="display: none;" aria-live="polite"></div>
           </div>
              <div id="capturedContainer" class="captured-image-container" style="display: none;">
                 <img id="capturedImage" class="captured-image" alt="Captured snapshot" />
                 <!-- Duplicate prediction panel for captured view so the panel covers the captured image as well -->
                 <div id="predictionPanel_captured" class="prediction-panel" style="display: none;" aria-live="polite"></div>
              </div>
              
             
           </div>
           <div class="image-right-wrapper">
<<<<<<< HEAD
              <figure class="goddess-figure">
                 <img src="Images/GreekGodess left side.png" class="slideUp" alt="Greek Goddess Left" />
                 <figcaption class="goddess-caption">Goddess of Earth</figcaption>
              </figure>
=======
              <img src="Images/GreekGoddessRight.png" class="slideUp" alt="Greek Goddess Left" />
>>>>>>> 9f88b723
           </div>
         </div>


         <!-- Controls -->
         <div class="controls-section">
            <button id="takeSnapshotBtn" class="btn btn-capture">Take Snapshot</button>
            <div id="actionButtons" class="action-buttons" style="display: none;">
               <button id="retakeBtn" class="btn btn-secondary">Retake</button>
            </div>
         </div>

         <!-- Fact Bar moved below camera -->
         <div class="fact-bar">
            <p id="factText" class="fact-text fade">
               Recycling a single aluminum can saves enough energy to power a TV for three hours.
            </p>
         </div>

         <!-- Hidden canvas for image capture -->
         <canvas id="captureCanvas" style="display: none;"></canvas>
      </div>
   </div>

   <script src="./resources/script/script.js"></script>

</body>

</html><|MERGE_RESOLUTION|>--- conflicted
+++ resolved
@@ -21,14 +21,10 @@
          <!-- Camera + Goddess Row (centered camera, goddess images left and right) -->
          <div class="preview-row">
            <div class="image-left-wrapper">
-<<<<<<< HEAD
               <figure class="goddess-figure">
                  <img src="Images/GreekGoddess.png" class="slideUp" alt="Greek Goddess Right" />
                  <figcaption class="goddess-caption">Goddess of Earth</figcaption>
               </figure>
-=======
-              <img src="Images/Goddess.png" class="slideUp" alt="Greek Goddess Right" />
->>>>>>> 9f88b723
            </div>
            <div class="preview-section">
            <div id="cameraContainer" class="camera-preview-container" style="position:relative;">
@@ -47,14 +43,10 @@
              
            </div>
            <div class="image-right-wrapper">
-<<<<<<< HEAD
               <figure class="goddess-figure">
                  <img src="Images/GreekGodess left side.png" class="slideUp" alt="Greek Goddess Left" />
                  <figcaption class="goddess-caption">Goddess of Earth</figcaption>
               </figure>
-=======
-              <img src="Images/GreekGoddessRight.png" class="slideUp" alt="Greek Goddess Left" />
->>>>>>> 9f88b723
            </div>
          </div>
 
