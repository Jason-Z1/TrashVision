// Vanilla JavaScript for TrashVision Camera App
let videoStream = null;
let capturedImageData = null;

// Facts array for rotation
const facts = [
    "Recycling a single aluminum can saves enough energy to power a TV for three hours.",
    "Gaia (Mother Earth) is the oldest Greek deity—reminding us that the planet is the original resource.",
    "Making new paper from recycled pulp uses about 60% less energy than making it from trees.",
    "Demeter's cycles of season show us that materials must be continually renewed, not wasted.",
    "Nearly 75% of all waste is recyclable, yet less than 35% is currently recycled in the U.S.",
    "Artemis protects the wild: Recycling just one ton of plastic saves over 7,000 kWh of energy.",
    "Glass is 100% recyclable and can be reused endlessly without any loss in quality. ♻️",
    "Recycling paper saves trees, but it also reduces air pollution by 73% compared to making new paper.",
    "It takes a plastic bottle approximately 450 years to decompose in a landfill. ⏳"
];

let currentFactIndex = 0;

// Initialize the app when page loads
document.addEventListener('DOMContentLoaded', function() {
    startCamera();
    startFactRotation();
    setupEventListeners();
});

// Start camera stream
async function startCamera() {
    try {
        const stream = await navigator.mediaDevices.getUserMedia({
            video: {
                width: { ideal: 1280 },
                height: { ideal: 720 },
                facingMode: 'environment'
            }
        });
        
        const video = document.getElementById('videoStream');
        video.srcObject = stream;
        videoStream = stream;
        
        console.log('Camera started successfully');
    } catch (error) {
        console.error('Camera error:', error);
        alert('Camera access denied or unavailable.');
    }
}

// Start fact rotation
function startFactRotation() {
    setInterval(() => {
        currentFactIndex = (currentFactIndex + 1) % facts.length;
        document.getElementById('factText').textContent = facts[currentFactIndex];
    }, 10000); // Change every 10 seconds
}

// Setup event listeners
function setupEventListeners() {
    document.getElementById('takeSnapshotBtn').addEventListener('click', takeSnapshot);
    document.getElementById('retakeBtn').addEventListener('click', retakePhoto);
    document.getElementById('downloadBtn').addEventListener('click', downloadImage);
}

<<<<<<< HEAD
  return (
    <div className="app">
      <div className="main-container">
  <h1 className="app-title" style={{marginTop: '-2.2rem'}}>Gaia's Guardians</h1>
  <p className="app-subtitle" style={{color: '#2E4D3A', marginTop: '-1.9rem'}}>Be a Guardian inspired by Gaia, one recycled item at a time.</p>
        <div className="preview-section">
          <img src="Images/vines_top.png" className="vines-top" alt="Vines Top" />
          <div style={{display: 'flex', alignItems: 'center', justifyContent: 'center', position: 'relative'}}>
            {!capturedImage ? (
              <div className="camera-preview-container">
                <video 
                  ref={videoRef} 
                  autoPlay 
                  playsInline 
                  className="video-stream"
                />
              </div>
            ) : (
              <div className="captured-image-container">
                <img 
                  src={capturedImage} 
                  alt="Captured snapshot" 
                  className="captured-image"
                />
              </div>
            )}
          </div>
          <img src="Images/vines_bottom.png" className="vines-bottom" alt="Vines Bottom" />
        </div>
=======
// Take snapshot function
function takeSnapshot() {
    console.log('Taking snapshot...');
    
    const video = document.getElementById('videoStream');
    const canvas = document.getElementById('captureCanvas');
    const context = canvas.getContext('2d');
    
    // Set canvas size to match video
    canvas.width = video.videoWidth;
    canvas.height = video.videoHeight;
    
    // Draw video frame to canvas
    context.drawImage(video, 0, 0, canvas.width, canvas.height);
    
    // Convert to image data
    capturedImageData = canvas.toDataURL('image/jpeg', 0.8);
    
    // Show captured image
    document.getElementById('capturedImage').src = capturedImageData;
    document.getElementById('cameraContainer').style.display = 'none';
    document.getElementById('capturedContainer').style.display = 'block';
    document.getElementById('takeSnapshotBtn').style.display = 'none';
    document.getElementById('actionButtons').style.display = 'block';
    
    // Send to prediction API
    sendToPredictionAPI(capturedImageData);
    
    console.log('📸 Snapshot taken successfully');
}
>>>>>>> cb6146c9

// Retake photo function
function retakePhoto() {
    document.getElementById('cameraContainer').style.display = 'block';
    document.getElementById('capturedContainer').style.display = 'none';
    document.getElementById('takeSnapshotBtn').style.display = 'block';
    document.getElementById('actionButtons').style.display = 'none';
    capturedImageData = null;
    
    console.log('Retaking photo');
}

// Download image function
function downloadImage() {
    if (capturedImageData) {
        const link = document.createElement('a');
        link.download = `gaia-guardians-snapshot-${new Date().getTime()}.jpg`;
        link.href = capturedImageData;
        document.body.appendChild(link);
        link.click();
        document.body.removeChild(link);
        
        console.log(' Image downloaded');
    }
}

// Send image to prediction API
async function sendToPredictionAPI(imageDataUrl) {
    try {
        console.log('Sending image to prediction API...');
        
        // Convert base64 to blob
        const byteString = atob(imageDataUrl.split(',')[1]);
        const mimeString = imageDataUrl.split(',')[0].split(':')[1].split(';')[0];
        const ab = new ArrayBuffer(byteString.length);
        const ia = new Uint8Array(ab);
        
        for (let i = 0; i < byteString.length; i++) {
            ia[i] = byteString.charCodeAt(i);
        }
        
        const blob = new Blob([ab], { type: mimeString });
        const formData = new FormData();
        formData.append('image', blob, 'snapshot.jpg');
        
        // Send to Flask API
        const response = await fetch('http://localhost:5000/predict', {
            method: 'POST',
            body: formData
        });
        
        if (!response.ok) {
            throw new Error(`Server error: ${response.status}`);
        }
        
        const data = await response.json();
        console.log('Prediction results:', data);
        
        // Log detected items in detail
        if (data.detected_items && data.detected_items.length > 0) {
            console.log('\n=== DETECTED ITEMS ===');
            data.detected_items.forEach((item, index) => {
                console.log(`${index + 1}. Type: ${item.type}`);
                console.log(`   Confidence: ${(item.confidence * 100).toFixed(1)}%`);
                console.log(`   Recyclable: ${item.recyclable ? '♻️ Yes' : '🗑️ No'}`);
            });
        }
        
        if (data.recommendations && data.recommendations.length > 0) {
            console.log('\n=== RECOMMENDATIONS ===');
            data.recommendations.forEach((rec, index) => {
                console.log(`${index + 1}. ${rec}`);
            });
        }
        
        // Display results
        displayPredictionResults(data);
        
    } catch (error) {
        console.error('Prediction error:', error);
        alert(`Prediction failed: ${error.message}. Make sure the Flask server is running on port 5000.`);
    }
}

// Display prediction results
function displayPredictionResults(data) {
    if (data.error) {
        alert(`Error: ${data.error}`);
        return;
    }
    
    const items = data.detected_items || [];
    const recommendations = data.recommendations || [];
    
    console.log('Detected Items:', items);
    console.log('Recommendations:', recommendations);
    
    let message = 'Prediction Results:\n\n';
    
    if (items.length > 0) {
        items.forEach((item, index) => {
            const confidence = Math.round(item.confidence * 100);
            const icon = item.recyclable ? '♻️' : '🗑️';
            message += `${icon} ${item.type} (${confidence}% confidence)\n`;
        });
        
        if (recommendations.length > 0) {
            message += '\n💡 Recommendations:\n';
            recommendations.forEach(rec => {
                message += `• ${rec}\n`;
            });
        }
    } else {
        message += 'No items detected with high confidence.';
    }
    
    alert(message);
}

// Cleanup function when page unloads
window.addEventListener('beforeunload', function() {
    if (videoStream) {
        videoStream.getTracks().forEach(track => track.stop());
    }
});
<|MERGE_RESOLUTION|>--- conflicted
+++ resolved
@@ -44,24 +44,23 @@
         console.error('Camera error:', error);
         alert('Camera access denied or unavailable.');
     }
-}
-
-// Start fact rotation
-function startFactRotation() {
-    setInterval(() => {
-        currentFactIndex = (currentFactIndex + 1) % facts.length;
-        document.getElementById('factText').textContent = facts[currentFactIndex];
-    }, 10000); // Change every 10 seconds
-}
-
-// Setup event listeners
-function setupEventListeners() {
-    document.getElementById('takeSnapshotBtn').addEventListener('click', takeSnapshot);
-    document.getElementById('retakeBtn').addEventListener('click', retakePhoto);
-    document.getElementById('downloadBtn').addEventListener('click', downloadImage);
-}
-
-<<<<<<< HEAD
+  };
+
+  const downloadImage = () => {
+    if (capturedImage) {
+      const link = document.createElement('a');
+      link.download = `snapshot_${new Date().getTime()}.jpg`;
+      link.href = capturedImage;
+      document.body.appendChild(link);
+      link.click();
+      document.body.removeChild(link);
+    }
+  };
+
+  const retakePhoto = () => {
+    setCapturedImage(null);
+  };
+
   return (
     <div className="app">
       <div className="main-container">
@@ -91,7 +90,54 @@
           </div>
           <img src="Images/vines_bottom.png" className="vines-bottom" alt="Vines Bottom" />
         </div>
-=======
+
+        <div className="controls-section">
+          {!capturedImage ? (
+            <button 
+              onClick={takeSnapshot} 
+              className="btn btn-capture"
+            >
+              Take Snapshot
+            </button>
+          ) : (
+            <div className="action-buttons">
+              <button 
+                onClick={retakePhoto} 
+                className="btn btn-secondary"
+              >
+                Retake
+              </button>
+              <button 
+                onClick={downloadImage} 
+                className="btn btn-primary"
+              >
+                Download
+              </button>
+            </div>
+          )}
+        </div>
+
+        {/* Hidden canvas for image capture */}
+        <canvas ref={canvasRef} style={{ display: 'none' }}></canvas>
+      </div>
+    </div>
+  );
+
+// Start fact rotation
+function startFactRotation() {
+    setInterval(() => {
+        currentFactIndex = (currentFactIndex + 1) % facts.length;
+        document.getElementById('factText').textContent = facts[currentFactIndex];
+    }, 10000); // Change every 10 seconds
+}
+
+// Setup event listeners
+function setupEventListeners() {
+    document.getElementById('takeSnapshotBtn').addEventListener('click', takeSnapshot);
+    document.getElementById('retakeBtn').addEventListener('click', retakePhoto);
+    document.getElementById('downloadBtn').addEventListener('click', downloadImage);
+}
+
 // Take snapshot function
 function takeSnapshot() {
     console.log('Taking snapshot...');
@@ -122,7 +168,6 @@
     
     console.log('📸 Snapshot taken successfully');
 }
->>>>>>> cb6146c9
 
 // Retake photo function
 function retakePhoto() {
