--- conflicted
+++ resolved
@@ -73,15 +73,11 @@
         iteration_names_to_try = [
             published_name,
             'RecycleSmart-Prediction',
-<<<<<<< HEAD
             'RecycleSmart', 
             'trashvision-v3',
             'trashvision-version2',
             'trashvision-v1',
             'latest'
-=======
-            'RecycleSmart'
->>>>>>> de2104db
         ]
         
         # Basic configuration validation
